﻿using System;
using System.Collections.Generic;
using System.Globalization;
using System.IO;
using System.Linq;
using System.Reflection;
using System.Xml;
using System.Xml.Linq;
using IxMilia.Dxf;
using IxMilia.Dxf.Entities;

namespace IxMilia.Converters
{
    public struct DxfToSvgConverterOptions
    {
        public ConverterDxfRect DxfSource { get; }
        public ConverterSvgRect SvgDestination { get; }
        public string SvgId { get; }

        public DxfToSvgConverterOptions(ConverterDxfRect dxfSource, ConverterSvgRect svgDestination, string svgId = null)
        {
            DxfSource = dxfSource;
            SvgDestination = svgDestination;
            SvgId = svgId;
        }
    }

    public class DxfToSvgConverter : IConverter<DxfFile, XElement, DxfToSvgConverterOptions>
    {
        public static XNamespace Xmlns = "http://www.w3.org/2000/svg";

        public XElement Convert(DxfFile file, DxfToSvgConverterOptions options)
        {
            // adapted from https://github.com/ixmilia/bcad/blob/main/src/IxMilia.BCad.FileHandlers/Plotting/Svg/SvgPlotter.cs
            var world = new XElement(Xmlns + "g");
            foreach (var layer in file.Layers.OrderBy(l => l.Name))
            {
                var autoColor = DxfColor.FromIndex(0);
                world.Add(new XComment($" layer '{layer.Name}' "));
                var g = new XElement(Xmlns + "g",
                    new XAttribute("stroke", (layer.Color ?? autoColor).ToRGBString()),
                    new XAttribute("fill", (layer.Color ?? autoColor).ToRGBString()),
                    new XAttribute("class", $"dxf-layer {layer.Name}"));
                foreach (var entity in file.Entities.Where(e => e.Layer == layer.Name))
                {
                    var element = entity.ToXElement(file);
                    if (element != null)
                    {
                        g.Add(element);
                    }
                }

                world.Add(g);
            }

            var dxfar = options.DxfSource.Width / options.DxfSource.Height;
            var svgar = options.SvgDestination.ElementWidth / options.SvgDestination.ElementHeight;
            var scale = svgar < dxfar
                ? options.SvgDestination.ElementWidth / options.DxfSource.Width
                : options.SvgDestination.ElementHeight / options.DxfSource.Height;

            var root = new XElement(Xmlns + "svg",
                new XAttribute("width", options.SvgDestination.ElementWidth.ToDisplayString()),
                new XAttribute("height", options.SvgDestination.ElementHeight.ToDisplayString()),
                new XAttribute("viewBox", $"0 0 {options.SvgDestination.ElementWidth.ToDisplayString()} {options.SvgDestination.ElementHeight.ToDisplayString()}"),
                new XAttribute("version", "1.1"),
                new XAttribute("class", "dxf-drawing"),
                new XComment(" this group corrects for the y-axis going in different directions "),
                new XElement(Xmlns + "g",
                    new XAttribute("transform", $"translate(0 {options.SvgDestination.ElementHeight.ToDisplayString()}) scale(1 -1)"),
                    new XComment(" this group handles display panning "),
                    new XElement(Xmlns + "g",
                        new XAttribute("transform", "translate(0 0)"),
                        new XAttribute("class", "svg-translate"),
                        new XComment(" this group handles display scaling "),
                        new XElement(Xmlns + "g",
                            new XAttribute("transform", $"scale({scale.ToDisplayString()} {scale.ToDisplayString()})"),
                            new XAttribute("class", "svg-scale"),
                            new XComment(" this group handles initial translation offset "),
                            new XElement(Xmlns + "g",
                                new XAttribute("transform", $"translate({(-options.DxfSource.Left).ToDisplayString()} {(-options.DxfSource.Bottom).ToDisplayString()})"),
                                world)))));

            var layerNames = file.Layers.OrderBy(l => l.Name).Select(l => l.Name).ToArray();
            root = TransformToHtmlDiv(root, options.SvgId, layerNames, -options.DxfSource.Left, -options.DxfSource.Bottom, scale, scale);
            return root;
        }

        private static XElement TransformToHtmlDiv(XElement svg, string svgId, string[] layerNames, double defaultXTranslate, double defaultYTranslate, double defaultXScale, double defaultYScale)
        {
            if (string.IsNullOrWhiteSpace(svgId))
            {
                return svg;
            }

            var div = new XElement("div",
                new XAttribute("id", svgId),
                new XElement("style", GetCss()),
                new XElement("details",
                    new XElement("summary", "Controls"),
                    new XElement("button",
                        new XAttribute("class", "button-zoom-out"),
                        "Zoom out"),
                    new XElement("button",
                        new XAttribute("class", "button-zoom-in"),
                        "Zoom in"),
                    new XElement("button",
                        new XAttribute("class", "button-pan-left"),
                        "Pan left"),
                    new XElement("button",
                        new XAttribute("class", "button-pan-right"),
                        "Pan right"),
                    new XElement("button",
                        new XAttribute("class", "button-pan-up"),
                        "Pan up"),
                    new XElement("button",
                        new XAttribute("class", "button-pan-down"),
                        "Pan down"),
                    new XElement("button",
                        new XAttribute("class", "button-reset-view"),
                        "Reset")),
                    new XElement("details",
                        new XElement("summary", "Layers"),
                        new XElement("div",
                            new XAttribute("class", "layers-control"))
                        ),
                svg,
                new XElement("script",
                    new XAttribute("type", "text/javascript"),
                    new XRawText(GetJavascriptControls(svgId, layerNames, defaultXTranslate, defaultYTranslate, defaultXScale, defaultYScale))));
            return div;
        }

        private static string GetJavascriptControls(string svgId, string[] layerNames, double defaultXTranslate, double defaultYTranslate, double defaultXScale, double defaultYScale)
        {
            var assembly = typeof(DxfToSvgConverter).GetTypeInfo().Assembly;
            using (var jsStream = assembly.GetManifestResourceStream("IxMilia.Converters.SvgJavascriptControls.js"))
            using (var streamReader = new StreamReader(jsStream))
            {
                var contents = Environment.NewLine + streamReader.ReadToEnd();
                contents = contents
                    .Replace("$DRAWING-ID$", svgId)
                    .Replace("$LAYER-NAMES$", $"[{string.Join(", ", layerNames.Select(l => $"\"{l}\""))}]")
                    .Replace("$DEFAULT-X-TRANSLATE$", defaultXTranslate.ToDisplayString())
                    .Replace("$DEFAULT-Y-TRANSLATE$", defaultYTranslate.ToDisplayString())
                    .Replace("$DEFAULT-X-SCALE$", defaultXScale.ToDisplayString())
                    .Replace("$DEFAULT-Y-SCALE$", defaultYScale.ToDisplayString());
                return contents;
            }
        }

        private static string GetCss()
        {
            var assembly = typeof(DxfToSvgConverter).GetTypeInfo().Assembly;
            using (var jsStream = assembly.GetManifestResourceStream("IxMilia.Converters.SvgStyles.css"))
            using (var streamReader = new StreamReader(jsStream))
            {
                var contents = Environment.NewLine + streamReader.ReadToEnd();
                // perform replacements when necessary
                return contents;
            }
        }

        private class XRawText : XText
        {
            public XRawText(string text)
                : base(text)
            {
            }

            public override void WriteTo(XmlWriter writer)
            {
                writer.WriteRaw(Value);
            }
        }
    }

    public static class SvgExtensions
    {
        public static void SaveTo(this XElement document, Stream output)
        {
            var settings = new XmlWriterSettings()
            {
                Indent = true,
                IndentChars = "  "
            };
            using (var writer = XmlWriter.Create(output, settings))
            {
                document.WriteTo(writer);
            }
        }

        public static void SaveTo(this XElement document, string filePath)
        {
            using (var fileStream = new FileStream(filePath, FileMode.Create))
            {
                document.SaveTo(fileStream);
            }
        }

        public static string ToRGBString(this DxfColor color)
        {
            var intValue = color.IsIndex
                ? color.ToRGB()
                : 0; // fall back to black
            var r = (intValue >> 16) & 0xFF;
            var g = (intValue >> 8) & 0xFF;
            var b = intValue & 0xFF;
            return $"#{r:X2}{g:X2}{b:X2}";
        }

        internal static string ToDisplayString(this double value)
        {
            return value.ToString("0.0##############", CultureInfo.InvariantCulture);
        }

        public static XElement ToXElement(this DxfEntity entity, DxfFile file)
        {
            // elements are simply flattened in the z plane; the world transform in the main function handles the rest
            switch (entity)
            {
                case DxfArc arc:
                    return arc.ToXElement();
                case DxfCircle circle:
                    return circle.ToXElement();
                case DxfEllipse ellipse:
                    return ellipse.ToXElement();
                case DxfLine line:
                    return line.ToXElement();
<<<<<<< HEAD
                case DxfLwPolyline lwPolyline:
                    return lwPolyline.ToXElement();
                case DxfPolyline polyline:
                    return polyline.ToXElement();
=======
                case DxfLwPolyline poly:
                    return poly.ToXElement();
                case DxfInsert insert:
                    return insert.ToXElement(file);
>>>>>>> 1a1623b7
                default:
                    return null;
            }
        }

        public static XElement ToXElement(this DxfArc arc)
        {
            var path = arc.GetSvgPath();
            return new XElement(DxfToSvgConverter.Xmlns + "path",
                new XAttribute("d", path.ToString()),
                new XAttribute("fill-opacity", 0))
                .AddStroke(arc.Color)
                .AddStrokeWidth(arc.Thickness)
                .AddVectorEffect();
        }

        public static XElement ToXElement(this DxfCircle circle)
        {
            return new XElement(DxfToSvgConverter.Xmlns + "ellipse",
                new XAttribute("cx", circle.Center.X.ToDisplayString()),
                new XAttribute("cy", circle.Center.Y.ToDisplayString()),
                new XAttribute("rx", circle.Radius.ToDisplayString()),
                new XAttribute("ry", circle.Radius.ToDisplayString()),
                new XAttribute("fill-opacity", 0))
                .AddStroke(circle.Color)
                .AddStrokeWidth(circle.Thickness)
                .AddVectorEffect();
        }

        public static XElement ToXElement(this DxfEllipse ellipse)
        {
            XElement baseShape;
            if (IsCloseTo(ellipse.StartParameter, 0.0) && IsCloseTo(ellipse.EndParameter, Math.PI * 2.0))
            {
                baseShape = new XElement(DxfToSvgConverter.Xmlns + "ellipse",
                    new XAttribute("cx", ellipse.Center.X.ToDisplayString()),
                    new XAttribute("cy", ellipse.Center.Y.ToDisplayString()),
                    new XAttribute("rx", ellipse.MajorAxis.Length.ToDisplayString()),
                    new XAttribute("ry", ellipse.MinorAxis().Length.ToDisplayString()));
            }
            else
            {
                var path = ellipse.GetSvgPath();
                baseShape = new XElement(DxfToSvgConverter.Xmlns + "path",
                    new XAttribute("d", path.ToString()));
            }

            baseShape.Add(new XAttribute("fill-opacity", 0));
            return baseShape
                .AddStroke(ellipse.Color)
                .AddStrokeWidth(1.0)
                .AddVectorEffect();
        }

        public static XElement ToXElement(this DxfLine line)
        {
            return new XElement(DxfToSvgConverter.Xmlns + "line",
                new XAttribute("x1", line.P1.X.ToDisplayString()),
                new XAttribute("y1", line.P1.Y.ToDisplayString()),
                new XAttribute("x2", line.P2.X.ToDisplayString()),
                new XAttribute("y2", line.P2.Y.ToDisplayString()))
                .AddStroke(line.Color)
                .AddStrokeWidth(line.Thickness)
                .AddVectorEffect();
        }

        public static XElement ToXElement(this DxfPolyline poly)
        {
            var path = poly.GetSvgPath();
            return new XElement(DxfToSvgConverter.Xmlns + "path",
                    new XAttribute("d", path.ToString()),
                    new XAttribute("fill-opacity", 0))
                .AddStroke(poly.Color)
                .AddStrokeWidth(1.0)
                .AddVectorEffect();
        }

        public static XElement ToXElement(this DxfLwPolyline poly)
        {
            var path = poly.GetSvgPath();
            return new XElement(DxfToSvgConverter.Xmlns + "path",
                new XAttribute("d", path.ToString()),
                new XAttribute("fill-opacity", 0))
                .AddStroke(poly.Color)
                .AddStrokeWidth(1.0)
                .AddVectorEffect();
        }

<<<<<<< HEAD
        private static SvgPathSegment FromLwPolylineVertices(DxfLwPolylineVertex last, DxfLwPolylineVertex next)
=======
        public static XElement ToXElement(this DxfInsert insert, DxfFile file)
        {
            var block = file.Blocks.FirstOrDefault(t => t.Name == insert.Name);
            if (block == null)
            {
                return null;
            }

            var g = new XElement(DxfToSvgConverter.Xmlns + "g",
                new XAttribute("class", $"dxf-insert {insert.Name}"),
                new XAttribute("transform", $"translate({insert.Location.X.ToDisplayString()} {insert.Location.Y.ToDisplayString()}) scale({insert.XScaleFactor.ToDisplayString()} {insert.YScaleFactor.ToDisplayString()})"));
            foreach (var blockEntity in block.Entities)
            {
                g.Add(blockEntity.ToXElement(file));
            }

            return g;
        }

        private static SvgPathSegment FromPolylineVertices(DxfLwPolylineVertex last, DxfLwPolylineVertex next)
>>>>>>> 1a1623b7
        {
            var dx = next.X - last.X;
            var dy = next.Y - last.Y;
            var dist = Math.Sqrt(dx * dx + dy * dy);
            if (last.Bulge == 0.0 || IsCloseTo(dist, 1.0e-10))
            {
                // line or a really short arc
                return new SvgLineToPath(next.X, next.Y);
            }

            // given the following diagram:
            //
            //                p1
            //               -)
            //            -  |  )
            //        -      |    )
            //    -          |     )
            // O ------------|C----T
            //    -          |     )
            //        -      |    )
            //            -  |  )
            //               -)
            //               p2
            //
            // where O is the center of the circle, C is the midpoint between p1 and p2, calculate
            // the hypotenuse of the triangle Op1C to get the radius

            var includedAngle = Math.Atan(Math.Abs(last.Bulge)) * 4.0;
            var isLargeArc = includedAngle > Math.PI;
            var isCounterClockwise = last.Bulge > 0.0;

            // find radius
            var oppositeLength = dist / 2.0;
            var radius = oppositeLength / Math.Sin(includedAngle / 2.0);

            return new SvgArcToPath(radius, radius, 0.0, isLargeArc, isCounterClockwise, next.X, next.Y);
        }

        private static SvgPathSegment FromPolylineVertices(DxfVertex last, DxfVertex next)
        {
            var dx = next.Location.X - last.Location.X;
            var dy = next.Location.Y - last.Location.Y;
            var dist = Math.Sqrt(dx * dx + dy * dy);
            if (last.Bulge == 0.0 || IsCloseTo(dist, 1.0e-10))
            {
                // line or a really short arc
                return new SvgLineToPath(next.Location.X, next.Location.Y);
            }

            // given the following diagram:
            //
            //                p1
            //               -)
            //            -  |  )
            //        -      |    )
            //    -          |     )
            // O ------------|C----T
            //    -          |     )
            //        -      |    )
            //            -  |  )
            //               -)
            //               p2
            //
            // where O is the center of the circle, C is the midpoint between p1 and p2, calculate
            // the hypotenuse of the triangle Op1C to get the radius

            var includedAngle = Math.Atan(Math.Abs(last.Bulge)) * 4.0;
            var isLargeArc = includedAngle > Math.PI;
            var isCounterClockwise = last.Bulge > 0.0;

            // find radius
            var oppositeLength = dist / 2.0;
            var radius = oppositeLength / Math.Sin(includedAngle / 2.0);

            return new SvgArcToPath(radius, radius, 0.0, isLargeArc, isCounterClockwise, next.Location.X, next.Location.Y);
        }

        internal static SvgPath GetSvgPath(this DxfArc arc)
        {
            var startAngle = arc.StartAngle * Math.PI / 180.0;
            var endAngle = arc.EndAngle * Math.PI / 180.0;
            return SvgPath.FromEllipse(arc.Center.X, arc.Center.Y, arc.Radius, 0.0, 1.0, startAngle, endAngle);
        }

        internal static SvgPath GetSvgPath(this DxfEllipse ellipse)
        {
            return SvgPath.FromEllipse(ellipse.Center.X, ellipse.Center.Y, ellipse.MajorAxis.X, ellipse.MajorAxis.Y, ellipse.MinorAxisRatio, ellipse.StartParameter, ellipse.EndParameter);
        }

        internal static SvgPath GetSvgPath(this DxfLwPolyline poly)
        {
            var first = poly.Vertices.First();
            var segments = new List<SvgPathSegment>();
            segments.Add(new SvgMoveToPath(first.X, first.Y));
            var last = first;
            foreach (var next in poly.Vertices.Skip(1))
            {
                segments.Add(FromLwPolylineVertices(last, next));
                last = next;
            }

            if (poly.IsClosed)
            {
                segments.Add(FromLwPolylineVertices(last, first));
            }

            return new SvgPath(segments);
        }

        internal static SvgPath GetSvgPath(this DxfPolyline poly)
        {
            var first = poly.Vertices.First();
            var segments = new List<SvgPathSegment>();
            segments.Add(new SvgMoveToPath(first.Location.X, first.Location.Y));
            var last = first;
            foreach (var next in poly.Vertices.Skip(1))
            {
                segments.Add(FromPolylineVertices(last, next));
                last = next;
            }

            if (poly.IsClosed)
            {
                segments.Add(FromPolylineVertices(last, first));
            }

            return new SvgPath(segments);
        }

        private static XElement AddStroke(this XElement element, DxfColor color)
        {
            if (color.IsIndex)
            {
                var stroke = element.Attribute("stroke");
                var colorString = color.ToRGBString();
                if (stroke == null)
                {
                    element.Add(new XAttribute("stroke", colorString));
                }
                else
                {
                    stroke.Value = colorString;
                }
            }

            return element;
        }

        private static XElement AddStrokeWidth(this XElement element, double strokeWidth)
        {
            element.Add(new XAttribute("stroke-width", $"{Math.Max(strokeWidth, 1.0).ToDisplayString()}px"));
            return element;
        }

        private static XElement AddVectorEffect(this XElement element)
        {
            element.Add(new XAttribute("vector-effect", "non-scaling-stroke"));
            return element;
        }

        private static bool IsCloseTo(double a, double b)
        {
            return Math.Abs(a - b) < 1.0e-10;
        }
    }
}<|MERGE_RESOLUTION|>--- conflicted
+++ resolved
@@ -227,17 +227,12 @@
                     return ellipse.ToXElement();
                 case DxfLine line:
                     return line.ToXElement();
-<<<<<<< HEAD
                 case DxfLwPolyline lwPolyline:
                     return lwPolyline.ToXElement();
                 case DxfPolyline polyline:
                     return polyline.ToXElement();
-=======
-                case DxfLwPolyline poly:
-                    return poly.ToXElement();
                 case DxfInsert insert:
                     return insert.ToXElement(file);
->>>>>>> 1a1623b7
                 default:
                     return null;
             }
@@ -326,30 +321,7 @@
                 .AddVectorEffect();
         }
 
-<<<<<<< HEAD
         private static SvgPathSegment FromLwPolylineVertices(DxfLwPolylineVertex last, DxfLwPolylineVertex next)
-=======
-        public static XElement ToXElement(this DxfInsert insert, DxfFile file)
-        {
-            var block = file.Blocks.FirstOrDefault(t => t.Name == insert.Name);
-            if (block == null)
-            {
-                return null;
-            }
-
-            var g = new XElement(DxfToSvgConverter.Xmlns + "g",
-                new XAttribute("class", $"dxf-insert {insert.Name}"),
-                new XAttribute("transform", $"translate({insert.Location.X.ToDisplayString()} {insert.Location.Y.ToDisplayString()}) scale({insert.XScaleFactor.ToDisplayString()} {insert.YScaleFactor.ToDisplayString()})"));
-            foreach (var blockEntity in block.Entities)
-            {
-                g.Add(blockEntity.ToXElement(file));
-            }
-
-            return g;
-        }
-
-        private static SvgPathSegment FromPolylineVertices(DxfLwPolylineVertex last, DxfLwPolylineVertex next)
->>>>>>> 1a1623b7
         {
             var dx = next.X - last.X;
             var dy = next.Y - last.Y;
